// Copyright 2013 Dario Castañé. All rights reserved.
// Copyright 2009 The Go Authors. All rights reserved.
// Use of this source code is governed by a BSD-style
// license that can be found in the LICENSE file.

// Based on src/pkg/reflect/deepequal.go from official
// golang's stdlib.

package mergo

import (
	"reflect"
)

// Traverses recursively both values, assigning src's fields values to dst.
// The map argument tracks comparisons that have already been seen, which allows
// short circuiting on recursive types.
func deepMerge(dst, src reflect.Value, overwrite bool) error {
<<<<<<< HEAD
	if !src.IsValid() {
		return nil
=======
	mergeable := func(k reflect.Kind) bool {
		switch k {
		case reflect.Map, reflect.Slice:
			return true
		case reflect.Ptr, reflect.Interface:
			return false // for now
		}
		return false
>>>>>>> 3d9670ae
	}

	mergeStructs := func(dst, src reflect.Value) error {
		for i, n := 0, dst.NumField(); i < n; i++ {
			if err := deepMerge(dst.Field(i), src.Field(i), overwrite); err != nil {
				return err
			}
		}
		return nil
	}

	mergeMaps := func(dst, src reflect.Value) error {
		// src.Type() == dst.Type()
		for _, key := range src.MapKeys() {
			srcElement := src.MapIndex(key)
			if !srcElement.IsValid() || isEmptyValue(srcElement) {
				continue
			}
			dstElement := dst.MapIndex(key)
			if !dstElement.IsValid() || isEmptyValue(dstElement) || overwrite {
				dst.SetMapIndex(key, srcElement)
				continue
			}
			if !srcElement.CanInterface() {
				continue
			}
			srcElement = reflect.ValueOf(srcElement.Interface())
			dstElement = reflect.ValueOf(dstElement.Interface())
			switch srcElement.Kind() {
			case reflect.Slice:
				if dstElement.Kind() != reflect.Slice {
					continue
				}
<<<<<<< HEAD
				switch reflect.TypeOf(srcElement.Interface()).Kind() {
				case reflect.Slice:
					if !overwrite {
						if reflect.TypeOf(dstElement.Interface()).Kind() != reflect.Slice {
							continue
						}
						r := reflect.AppendSlice(
							reflect.ValueOf(dstElement.Interface()),
							reflect.ValueOf(srcElement.Interface()))
						dst.SetMapIndex(key, r)
						continue
					}
					fallthrough
				case reflect.Struct:
					fallthrough
				case reflect.Ptr:
					fallthrough
				case reflect.Map:
					if isEmptyValue(dstElement) {
						dst.SetMapIndex(key, srcElement)
						continue
					}
					if err := deepMerge(dstElement, srcElement, overwrite); err != nil {
						return err
					}
				}
			}
		}
	case reflect.Ptr:
		fallthrough
	case reflect.Interface:
		if src.IsNil() {
			break
		} else if dst.IsNil() || overwrite {
			if dst.CanSet() && (overwrite || isEmptyValue(dst)) {
				dst.Set(src)
			}
		} else if err := deepMerge(dst.Elem(), src.Elem(), overwrite); err != nil {
			return err
=======
				dst.SetMapIndex(key, reflect.AppendSlice(dstElement, srcElement))
			case reflect.Struct, reflect.Ptr, reflect.Map:
				if err := deepMerge(dstElement, srcElement, overwrite); err != nil {
					return err
				}
			}
		}
		return nil
	}

	if !src.IsValid() || !dst.IsValid() || isEmptyValue(src) {
		return nil
	}

	if src.Type() != dst.Type() && (!mergeable(src.Kind()) || !mergeable(dst.Kind())) {
		return ErrDifferentArgumentsTypes
	}

	switch dst.Kind() {
	case reflect.Struct:
		return mergeStructs(dst, src)
	case reflect.Map:
		return mergeMaps(dst, src)
	case reflect.Ptr, reflect.Interface:
		if !overwrite && !isEmptyValue(dst) {
			return deepMerge(dst.Elem(), src.Elem(), overwrite)
>>>>>>> 3d9670ae
		}
	case reflect.Slice:
		if dst.CanSet() && !overwrite && !isEmptyValue(dst) {
			dst.Set(reflect.AppendSlice(dst, src))
			return nil
		}
	}
<<<<<<< HEAD
=======
	if dst.CanSet() && (overwrite || isEmptyValue(dst)) {
		dst.Set(src)
	}
>>>>>>> 3d9670ae
	return nil
}

// Merge will fill any empty for value type attributes on the dst struct using corresponding
// src attributes if they themselves are not empty. dst and src must be valid same-type structs
// and dst must be a pointer to struct.
// It won't merge unexported (private) fields and will do recursively any exported field.
func Merge(dst, src interface{}) error {
	return merge(dst, src, false)
}

// MergeWithOverwrite will do the same as Merge except that non-empty dst attributes will be overriden by
// non-empty src attribute values.
func MergeWithOverwrite(dst, src interface{}) error {
	return merge(dst, src, true)
}

func merge(dst, src interface{}, overwrite bool) error {
	var (
		vDst, vSrc reflect.Value
		err        error
	)
	if vDst, vSrc, err = resolveValues(dst, src); err != nil {
		return err
	}
	if vDst.Type() != vSrc.Type() {
		return ErrDifferentArgumentsTypes
	}
	return deepMerge(vDst, vSrc, overwrite)
}<|MERGE_RESOLUTION|>--- conflicted
+++ resolved
@@ -16,10 +16,6 @@
 // The map argument tracks comparisons that have already been seen, which allows
 // short circuiting on recursive types.
 func deepMerge(dst, src reflect.Value, overwrite bool) error {
-<<<<<<< HEAD
-	if !src.IsValid() {
-		return nil
-=======
 	mergeable := func(k reflect.Kind) bool {
 		switch k {
 		case reflect.Map, reflect.Slice:
@@ -28,7 +24,6 @@
 			return false // for now
 		}
 		return false
->>>>>>> 3d9670ae
 	}
 
 	mergeStructs := func(dst, src reflect.Value) error {
@@ -62,47 +57,6 @@
 				if dstElement.Kind() != reflect.Slice {
 					continue
 				}
-<<<<<<< HEAD
-				switch reflect.TypeOf(srcElement.Interface()).Kind() {
-				case reflect.Slice:
-					if !overwrite {
-						if reflect.TypeOf(dstElement.Interface()).Kind() != reflect.Slice {
-							continue
-						}
-						r := reflect.AppendSlice(
-							reflect.ValueOf(dstElement.Interface()),
-							reflect.ValueOf(srcElement.Interface()))
-						dst.SetMapIndex(key, r)
-						continue
-					}
-					fallthrough
-				case reflect.Struct:
-					fallthrough
-				case reflect.Ptr:
-					fallthrough
-				case reflect.Map:
-					if isEmptyValue(dstElement) {
-						dst.SetMapIndex(key, srcElement)
-						continue
-					}
-					if err := deepMerge(dstElement, srcElement, overwrite); err != nil {
-						return err
-					}
-				}
-			}
-		}
-	case reflect.Ptr:
-		fallthrough
-	case reflect.Interface:
-		if src.IsNil() {
-			break
-		} else if dst.IsNil() || overwrite {
-			if dst.CanSet() && (overwrite || isEmptyValue(dst)) {
-				dst.Set(src)
-			}
-		} else if err := deepMerge(dst.Elem(), src.Elem(), overwrite); err != nil {
-			return err
-=======
 				dst.SetMapIndex(key, reflect.AppendSlice(dstElement, srcElement))
 			case reflect.Struct, reflect.Ptr, reflect.Map:
 				if err := deepMerge(dstElement, srcElement, overwrite); err != nil {
@@ -129,7 +83,6 @@
 	case reflect.Ptr, reflect.Interface:
 		if !overwrite && !isEmptyValue(dst) {
 			return deepMerge(dst.Elem(), src.Elem(), overwrite)
->>>>>>> 3d9670ae
 		}
 	case reflect.Slice:
 		if dst.CanSet() && !overwrite && !isEmptyValue(dst) {
@@ -137,12 +90,9 @@
 			return nil
 		}
 	}
-<<<<<<< HEAD
-=======
 	if dst.CanSet() && (overwrite || isEmptyValue(dst)) {
 		dst.Set(src)
 	}
->>>>>>> 3d9670ae
 	return nil
 }
 
