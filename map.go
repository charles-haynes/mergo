// Copyright 2014 Dario Castañé. All rights reserved.
// Copyright 2009 The Go Authors. All rights reserved.
// Use of this source code is governed by a BSD-style
// license that can be found in the LICENSE file.

// Based on src/pkg/reflect/deepequal.go from official
// golang's stdlib.

package mergo

import (
	"fmt"
	"reflect"
	"unicode"
	"unicode/utf8"
)

func changeInitialCase(s string, mapper func(rune) rune) string {
	if s == "" {
		return s
	}
	r, n := utf8.DecodeRuneInString(s)
	return string(mapper(r)) + s[n:]
}

func isExported(field reflect.StructField) bool {
	r, _ := utf8.DecodeRuneInString(field.Name)
	return r >= 'A' && r <= 'Z'
}

// Traverses recursively both values, assigning src's fields values to dst.
// The map argument tracks comparisons that have already been seen, which allows
// short circuiting on recursive types.
<<<<<<< HEAD
func deepMap(dst, src reflect.Value, overwrite bool) error {
	zeroValue := reflect.Value{}
=======
func deepMap(dst, src reflect.Value, overwrite bool) (err error) {
>>>>>>> 3d9670ae
	switch dst.Kind() {
	case reflect.Map:
		dstMap := dst.Interface().(map[string]interface{})
		for i, n := 0, src.NumField(); i < n; i++ {
			srcType := src.Type()
			field := srcType.Field(i)
			if !isExported(field) {
				continue
			}
			fieldName := field.Name
			fieldName = changeInitialCase(fieldName, unicode.ToLower)
			if v, ok := dstMap[fieldName]; !ok || (isEmptyValue(reflect.ValueOf(v)) || overwrite) {
				dstMap[fieldName] = src.Field(i).Interface()
			}
		}
	case reflect.Struct:
		srcMap := src.Interface().(map[string]interface{})
		for key := range srcMap {
			srcValue := srcMap[key]
			fieldName := changeInitialCase(key, unicode.ToUpper)
			dstElement := dst.FieldByName(fieldName)
			if !dstElement.IsValid() {
				// We discard it because the field doesn't exist.
				continue
			}
			srcElement := reflect.ValueOf(srcValue)
			dstKind := dstElement.Kind()
			srcKind := srcElement.Kind()
			if srcKind == reflect.Ptr && dstKind != reflect.Ptr {
				srcElement = srcElement.Elem()
				srcKind = reflect.TypeOf(srcElement.Interface()).Kind()
			} else if dstKind == reflect.Ptr {
				// Can this work? I guess it can't.
				if srcKind != reflect.Ptr && srcElement.CanAddr() {
					srcPtr := srcElement.Addr()
					srcElement = reflect.ValueOf(srcPtr)
					srcKind = reflect.Ptr
				}
			}
			if !srcElement.IsValid() {
				continue
			}
			if srcKind == dstKind {
<<<<<<< HEAD
				if err := deepMerge(dstElement, srcElement, overwrite); err != nil {
					return err
				}
			} else {
				if srcKind == reflect.Map {
					if err := deepMap(dstElement, srcElement, overwrite); err != nil {
						return err
=======
				if err = deepMerge(dstElement, srcElement, overwrite); err != nil {
					return
				}
			} else {
				if srcKind == reflect.Map {
					if err = deepMap(dstElement, srcElement, overwrite); err != nil {
						return
>>>>>>> 3d9670ae
					}
				} else {
					return fmt.Errorf("type mismatch on %s field: found %v, expected %v", fieldName, srcKind, dstKind)
				}
			}
		}
	}
	return nil
}

// Map sets fields' values in dst from src.
// src can be a map with string keys or a struct. dst must be the opposite:
// if src is a map, dst must be a valid pointer to struct. If src is a struct,
// dst must be map[string]interface{}.
// It won't merge unexported (private) fields and will do recursively
// any exported field.
// If dst is a map, keys will be src fields' names in lower camel case.
// Missing key in src that doesn't match a field in dst will be skipped. This
// doesn't apply if dst is a map.
// This is separated method from Merge because it is cleaner and it keeps sane
// semantics: merging equal types, mapping different (restricted) types.
func Map(dst, src interface{}) error {
	return _map(dst, src, false)
}

// MapWithOverwrite will do the same as Map except that non-empty dst attributes will be overriden by
// non-empty src attribute values.
func MapWithOverwrite(dst, src interface{}) error {
	return _map(dst, src, true)
}

func _map(dst, src interface{}, overwrite bool) error {
	var (
		vDst, vSrc reflect.Value
		err        error
	)
	if vDst, vSrc, err = resolveValues(dst, src); err != nil {
		return err
	}
	// To be friction-less, we redirect equal-type arguments
	// to deepMerge. Only because arguments can be anything.
	if vSrc.Kind() == vDst.Kind() {
		return deepMerge(vDst, vSrc, overwrite)
	}
	switch vSrc.Kind() {
	case reflect.Struct:
		if vDst.Kind() != reflect.Map {
			return ErrExpectedMapAsDestination
		}
	case reflect.Map:
		if vDst.Kind() != reflect.Struct {
			return ErrExpectedStructAsDestination
		}
	default:
		return ErrNotSupported
	}
	return deepMap(vDst, vSrc, overwrite)
}<|MERGE_RESOLUTION|>--- conflicted
+++ resolved
@@ -31,12 +31,7 @@
 // Traverses recursively both values, assigning src's fields values to dst.
 // The map argument tracks comparisons that have already been seen, which allows
 // short circuiting on recursive types.
-<<<<<<< HEAD
 func deepMap(dst, src reflect.Value, overwrite bool) error {
-	zeroValue := reflect.Value{}
-=======
-func deepMap(dst, src reflect.Value, overwrite bool) (err error) {
->>>>>>> 3d9670ae
 	switch dst.Kind() {
 	case reflect.Map:
 		dstMap := dst.Interface().(map[string]interface{})
@@ -80,7 +75,6 @@
 				continue
 			}
 			if srcKind == dstKind {
-<<<<<<< HEAD
 				if err := deepMerge(dstElement, srcElement, overwrite); err != nil {
 					return err
 				}
@@ -88,15 +82,6 @@
 				if srcKind == reflect.Map {
 					if err := deepMap(dstElement, srcElement, overwrite); err != nil {
 						return err
-=======
-				if err = deepMerge(dstElement, srcElement, overwrite); err != nil {
-					return
-				}
-			} else {
-				if srcKind == reflect.Map {
-					if err = deepMap(dstElement, srcElement, overwrite); err != nil {
-						return
->>>>>>> 3d9670ae
 					}
 				} else {
 					return fmt.Errorf("type mismatch on %s field: found %v, expected %v", fieldName, srcKind, dstKind)
